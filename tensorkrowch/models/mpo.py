"""
This script contains:
    * MPO:
        + UMPO
"""

import warnings
from typing import (List, Optional, Sequence,
                    Text, Tuple, Union)

import torch

import tensorkrowch.operations as op
from tensorkrowch.components import AbstractNode, Node, ParamNode
from tensorkrowch.components import TensorNetwork
from tensorkrowch.models import MPSData


class MPO(TensorNetwork):  # MARK: MPO
    """
    Class for Matrix Product Operators. This is the base class from which
    :class:`UMPO` inherits.
    
    Matrix Product Operators are formed by:
    
    * ``mats_env``: Environment of `matrix` nodes with axes
      ``("left", "input", "right", "output")``.
    
    * ``left_node``, ``right_node``: `Vector` nodes with axes ``("right",)``
      and ``("left",)``, respectively. These are used to close the boundary
      in the case ``boudary`` is ``"obc"``. Otherwise, both are ``None``.
    
    In contrast with :class:`MPS`, in ``MPO`` all nodes act both as input and
    output, with corresponding edges dedicated to that. Thus, data nodes will
    be connected to the ``"input"`` edge of all nodes. Upon contraction of the
    whole network, a resultant tensor will be formed, with as many dimensions
    as nodes were in the MPO.
    
    If all nodes have the same input dimensions, the input data tensor can be
    passed as a single tensor. Otherwise, it would have to be passed as a list
    of tensors with different sizes.

    Parameters
    ----------
    n_features : int, optional
        Number of nodes that will be in ``mats_env``. That is, number of nodes
        without taking into account ``left_node`` and ``right_node``.
    in_dim : int, list[int] or tuple[int], optional
        Input dimension(s). If given as a sequence, its length should be equal
        to ``n_features``.
    out_dim : int, list[int] or tuple[int], optional
        Output dimension(s). If given as a sequence, its length should be equal
        to ``n_features``.
    bond_dim : int, list[int] or tuple[int], optional
        Bond dimension(s). If given as a sequence, its length should be equal
        to ``n_features`` (if ``boundary = "pbc"``) or ``n_features - 1`` (if
        ``boundary = "obc"``). The i-th bond dimension is always the dimension
        of the right edge of the i-th node.
    boundary : {"obc", "pbc"}
        String indicating whether periodic or open boundary conditions should
        be used.
    tensors: list[torch.Tensor] or tuple[torch.Tensor], optional
        Instead of providing ``n_features``, ``in_dim``, ``in_dim``, ``bond_dim``
        and ``boundary``, a list of MPO tensors can be provided. In such case,
        all mentioned attributes will be inferred from the given tensors. All
        tensors should be rank-4 tensors, with shape ``(bond_dim, in_dim,
        bond_dim, out_dim)``. If the first and last elements are rank-3 tensors,
        with shapes ``(in_dim, bond_dim, out_dim)``, ``(bond_dim, in_dim, out_dim)``,
        respectively, the inferred boundary conditions will be "obc". Also, if
        ``tensors`` contains a single element, it can be rank-2 ("obc") or
        rank-4 ("pbc").
    n_batches : int
        Number of batch edges of input ``data`` nodes. Usually ``n_batches = 1``
        (where the batch edge is used for the data batched) but it could also
        be ``n_batches = 2`` (one edge for data batched, other edge for image
        patches in convolutional layers).
    init_method : {"zeros", "ones", "copy", "rand", "randn"}, optional
        Initialization method. Check :meth:`initialize` for a more detailed
        explanation of the different initialization methods.
    device : torch.device, optional
        Device where to initialize the tensors if ``init_method`` is provided.
    kwargs : float
        Keyword arguments for the different initialization methods. See
        :meth:`~tensorkrowch.AbstractNode.make_tensor`.
        
    Examples
    --------
    ``MPO`` with same input/output dimensions:
    
    >>> mpo = tk.models.MPO(n_features=5,
    ...                     in_dim=2,
    ...                     out_dim=2,
    ...                     bond_dim=5)
    >>> data = torch.ones(20, 5, 2) # batch_size x n_features x feature_size
    >>> result = mpo(data)
    >>> result.shape
    torch.Size([20, 2, 2, 2, 2, 2])
    
    ``MPO`` with different input/physical dimensions:
    
    >>> mpo = tk.models.MPO(n_features=5,
    ...                     in_dim=list(range(2, 7)),
    ...                     out_dim=list(range(7, 2, -1)),
    ...                     bond_dim=5)
    >>> data = [torch.ones(20, i)
    ...         for i in range(2, 7)] # n_features * [batch_size x feature_size]
    >>> result = mpo(data)
    >>> result.shape
    torch.Size([20, 7, 6, 5, 4, 3])
    """

    def __init__(self,
                 n_features: Optional[int] = None,
                 in_dim: Optional[Union[int, Sequence[int]]] = None,
                 out_dim: Optional[Union[int, Sequence[int]]] = None,
                 bond_dim: Optional[Union[int, Sequence[int]]] = None,
                 boundary: Text = 'obc',
                 tensors: Optional[Sequence[torch.Tensor]] = None,
                 n_batches: int = 1,
                 init_method: Text = 'randn',
                 device: Optional[torch.device] = None,
                 **kwargs) -> None:

        super().__init__(name='mpo')
        
        if tensors is None:
            # boundary
            if boundary not in ['obc', 'pbc']:
                raise ValueError('`boundary` should be one of "obc" or "pbc"')
            self._boundary = boundary

            # n_features
            if not isinstance(n_features, int):
                raise TypeError('`n_features` should be int type')
            elif n_features < 1:
                raise ValueError('`n_features` should be at least 1')
            self._n_features = n_features

            # in_dim
            if isinstance(in_dim, (list, tuple)):
                if len(in_dim) != n_features:
                    raise ValueError('If `in_dim` is given as a sequence of int, '
                                     'its length should be equal to `n_features`')
                self._in_dim = list(in_dim)
            elif isinstance(in_dim, int):
                self._in_dim = [in_dim] * n_features
            else:
                raise TypeError('`in_dim` should be int, tuple[int] or list[int] '
                                'type')
            
            # out_dim
            if isinstance(out_dim, (list, tuple)):
                if len(out_dim) != n_features:
                    raise ValueError('If `out_dim` is given as a sequence of int, '
                                     'its length should be equal to `n_features`')
                self._out_dim = list(out_dim)
            elif isinstance(out_dim, int):
                self._out_dim = [out_dim] * n_features
            else:
                raise TypeError('`out_dim` should be int, tuple[int] or list[int] '
                                'type')

            # bond_dim
            if isinstance(bond_dim, (list, tuple)):
                if boundary == 'obc':
                    if len(bond_dim) != n_features - 1:
                        raise ValueError(
                            'If `bond_dim` is given as a sequence of int, and '
                            '`boundary` is "obc", its length should be equal '
                            'to `n_features` - 1')
                elif boundary == 'pbc':
                    if len(bond_dim) != n_features:
                        raise ValueError(
                            'If `bond_dim` is given as a sequence of int, and '
                            '`boundary` is "pbc", its length should be equal '
                            'to `n_features`')
                self._bond_dim = list(bond_dim)
            elif isinstance(bond_dim, int):
                if boundary == 'obc':
                    self._bond_dim = [bond_dim] * (n_features - 1)
                elif boundary == 'pbc':
                    self._bond_dim = [bond_dim] * n_features
            else:
                raise TypeError('`bond_dim` should be int, tuple[int] or list[int]'
                                ' type')
                
        else:
            if not isinstance(tensors, (list, tuple)):
                raise TypeError('`tensors` should be a tuple[torch.Tensor] or '
                                'list[torch.Tensor] type')
            else:
                self._n_features = len(tensors)
                self._in_dim = []
                self._out_dim = []
                self._bond_dim = []
                for i, t in enumerate(tensors):
                    if not isinstance(t, torch.Tensor):
                        raise TypeError('`tensors` should be a tuple[torch.Tensor]'
                                        ' or list[torch.Tensor] type')
                    
                    if i == 0:
                        if len(t.shape) not in [2, 3, 4]:
                            raise ValueError(
                                'The first and last elements in `tensors` '
                                'should be both rank-3 or rank-4 tensors. If'
                                ' the first element is also the last one,'
                                ' it should be a rank-2 tensor')
                        if len(t.shape) == 2:
                            self._boundary = 'obc'
                            self._in_dim.append(t.shape[0])
                            self._out_dim.append(t.shape[1])
                        elif len(t.shape) == 3:
                            self._boundary = 'obc'
                            self._in_dim.append(t.shape[0])
                            self._bond_dim.append(t.shape[1])
                            self._out_dim.append(t.shape[2])
                        else:
                            self._boundary = 'pbc'
                            self._in_dim.append(t.shape[1])
                            self._bond_dim.append(t.shape[2])
                            self._out_dim.append(t.shape[3])
                    elif i == (self._n_features - 1):
                        if len(t.shape) != len(tensors[0].shape):
                            raise ValueError(
                                'The first and last elements in `tensors` '
                                'should have the same rank. Both should be '
                                'rank-3 or rank-4 tensors. If the first '
                                'element is also the last one, it should '
                                'be a rank-2 tensor')
                        if len(t.shape) == 3:
                            self._in_dim.append(t.shape[1])
                            self._out_dim.append(t.shape[2])
                        else:
                            if t.shape[2] != tensors[0].shape[0]:
                                raise ValueError(
                                    'If the first and last elements in `tensors`'
                                    ' are rank-4 tensors, the first dimension '
                                    'of the first element should coincide with'
                                    ' the third dimension of the last element')
                            self._in_dim.append(t.shape[1])
                            self._bond_dim.append(t.shape[2])
                            self._out_dim.append(t.shape[3])
                    else:
                        if len(t.shape) != 4:
                            raise ValueError(
                                'The elements of `tensors` should be rank-4 '
                                'tensors, except the first and lest elements'
                                ' if boundary is "obc"')
                        self._in_dim.append(t.shape[1])
                        self._bond_dim.append(t.shape[2])
                        self._out_dim.append(t.shape[3])
        
        # n_batches
        if not isinstance(n_batches, int):
            raise TypeError('`n_batches` should be int type')
        self._n_batches = n_batches
        
        # Properties
        self._left_node = None
        self._right_node = None
        self._mats_env = []

        # Create Tensor Network
        self._make_nodes()
        self.initialize(tensors=tensors,
                        init_method=init_method,
                        device=device,
                        **kwargs)
    
    # ----------
    # Properties
    # ----------
    @property
    def n_features(self) -> int:
        """Returns number of nodes."""
        return self._n_features

    @property
    def in_dim(self) -> List[int]:
        """Returns input dimensions."""
        return self._in_dim
    
    @property
    def out_dim(self) -> List[int]:
        """Returns output dimensions."""
        return self._out_dim

    @property
    def bond_dim(self) -> List[int]:
        """Returns bond dimensions."""
        return self._bond_dim
    
    @property
    def boundary(self) -> Text:
        """Returns boundary condition ("obc" or "pbc")."""
        return self._boundary

    @property
    def n_batches(self) -> int:
        """
        Returns number of batch edges of the ``data`` nodes. To change this
        attribute, first call :meth:`~tensorkrowch.TensorNetwork.unset_data_nodes`
        if there are already data nodes in the network.
        """
        return self._n_batches
    
    @n_batches.setter
    def n_batches(self, n_batches: int) -> None:
        if n_batches != self._n_batches:
            if self._data_nodes:
                raise ValueError(
                    '`n_batches` cannot be changed if the MPS has data nodes. '
                    'Use unset_data_nodes first')
            elif not isinstance(n_batches, int):
                raise TypeError('`n_batches` should be int type')
            self._n_batches = n_batches
    
    @property
    def left_node(self) -> Optional[AbstractNode]:
        """Returns the ``left_node``."""
        return self._left_node
    
    @property
    def right_node(self) -> Optional[AbstractNode]:
        """Returns the ``right_node``."""
        return self._right_node
    
    @property
    def mats_env(self) -> List[AbstractNode]:
        """Returns the list of nodes in ``mats_env``."""
        return self._mats_env
    
    # -------
    # Methods
    # -------
    def _make_nodes(self) -> None:
        """Creates all the nodes of the MPO."""
        if self._leaf_nodes:
            raise ValueError('Cannot create MPO nodes if the MPO already has '
                             'nodes')
        
        aux_bond_dim = self._bond_dim
        
        if self._boundary == 'obc':
            if not aux_bond_dim:
                aux_bond_dim = [1]
                
            self._left_node = ParamNode(shape=(aux_bond_dim[0],),
                                        axes_names=('right',),
                                        name='left_node',
                                        network=self)
            self._right_node = ParamNode(shape=(aux_bond_dim[-1],),
                                         axes_names=('left',),
                                         name='right_node',
                                         network=self)
            
            aux_bond_dim = aux_bond_dim + [aux_bond_dim[-1]] + [aux_bond_dim[0]]
        
        for i in range(self._n_features):
            node = ParamNode(shape=(aux_bond_dim[i - 1],
                                    self._in_dim[i],
                                    aux_bond_dim[i],
                                    self._out_dim[i]),
                             axes_names=('left', 'input', 'right', 'output'),
                             name=f'mats_env_node_({i})',
                             network=self)
            self._mats_env.append(node)

            if i != 0:
                self._mats_env[-2]['right'] ^ self._mats_env[-1]['left']

            if self._boundary == 'pbc':
                if i == 0:
                    periodic_edge = self._mats_env[-1]['left']
                if i == self._n_features - 1:
                    self._mats_env[-1]['right'] ^ periodic_edge
            else:
                if i == 0:
                    self._left_node['right'] ^ self._mats_env[-1]['left']
                if i == self._n_features - 1:
                    self._mats_env[-1]['right'] ^ self._right_node['left']
    
    def initialize(self,
                   tensors: Optional[Sequence[torch.Tensor]] = None,
                   init_method: Optional[Text] = 'randn',
                   device: Optional[torch.device] = None,
                   **kwargs: float) -> None:
        """
        Initializes all the nodes of the :class:`MPO`. It can be called when
        instantiating the model, or to override the existing nodes' tensors.
        
        There are different methods to initialize the nodes:
        
        * ``{"zeros", "ones", "copy", "rand", "randn"}``: Each node is
          initialized calling :meth:`~tensorkrowch.AbstractNode.set_tensor` with
          the given method, ``device`` and ``kwargs``.
        
        Parameters
        ----------
        tensors : list[torch.Tensor] or tuple[torch.Tensor], optional
            Sequence of tensors to set in each of the MPO nodes. If ``boundary``
            is ``"obc"``, all tensors should be rank-4, except the first and
            last ones, which can be rank-3, or rank-2 (if the first and last are
            the same). If ``boundary`` is ``"pbc"``, all tensors should be
            rank-4.
        init_method : {"zeros", "ones", "copy", "rand", "randn"}, optional
            Initialization method.
        device : torch.device, optional
            Device where to initialize the tensors if ``init_method`` is provided.
        kwargs : float
            Keyword arguments for the different initialization methods. See
            :meth:`~tensorkrowch.AbstractNode.make_tensor`.
        """
        if self._boundary == 'obc':
            self._left_node.set_tensor(init_method='copy', device=device)
            self._right_node.set_tensor(init_method='copy', device=device)

        if tensors is not None:
            if len(tensors) != self._n_features:
                raise ValueError('`tensors` should be a sequence of `n_features`'
                                 ' elements')
            
            if self._boundary == 'obc':
                tensors = tensors[:]
                if len(tensors) == 1:
                    tensors[0] = tensors[0].reshape(1,
                                                    tensors[0].shape[0],
                                                    1,
                                                    tensors[0].shape[1])
                    
                else:
                    # Left node
                    aux_tensor = torch.zeros(*self._mats_env[0].shape,
                                             device=tensors[0].device)
                    aux_tensor[0] = tensors[0]
                    tensors[0] = aux_tensor
                    
                    # Right node
                    aux_tensor = torch.zeros(*self._mats_env[-1].shape,
                                             device=tensors[-1].device)
                    aux_tensor[..., 0, :] = tensors[-1]
                    tensors[-1] = aux_tensor
                
            for tensor, node in zip(tensors, self._mats_env):
                node.tensor = tensor
                
        elif init_method is not None:
                
            for i, node in enumerate(self._mats_env):
                node.set_tensor(init_method=init_method,
                                device=device,
                                **kwargs)
                
                if self._boundary == 'obc':
                    aux_tensor = torch.zeros(*node.shape, device=device)
                    if i == 0:
                        # Left node
                        aux_tensor[0] = node.tensor[0]
                    elif i == (self._n_features - 1):
                        # Right node
                        aux_tensor[..., 0, :] = node.tensor[..., 0, :]
                    node.tensor = aux_tensor
    
    def set_data_nodes(self) -> None:
        """
        Creates ``data`` nodes and connects each of them to the ``"input"``
        edge of each node.
        """      
        input_edges = [node['input'] for node in self._mats_env]
        super().set_data_nodes(input_edges=input_edges,
                               num_batch_edges=self._n_batches)
    
    def copy(self, share_tensors: bool = False) -> 'MPO':
        """
        Creates a copy of the :class:`MPO`.

        Parameters
        ----------
        share_tensor : bool, optional
            Boolean indicating whether tensors in the copied MPO should be
            set as the tensors in the current MPO (``True``), or cloned
            (``False``). In the former case, tensors in both MPO's will be
            the same, which might be useful if one needs more than one copy
            of an MPO, but wants to compute all the gradients with respect
            to the same, unique, tensors.

        Returns
        -------
        MPO
        """
        new_mpo = MPO(n_features=self._n_features,
                      in_dim=self._in_dim,
                      out_dim=self._out_dim,
                      bond_dim=self._bond_dim,
                      boundary=self._boundary,
                      tensors=None,
                      n_batches=self._n_batches,
                      init_method=None,
                      device=None)
        new_mpo.name = self.name + '_copy'
        if share_tensors:
            for new_node, node in zip(new_mpo._mats_env, self._mats_env):
                new_node.tensor = node.tensor
        else:
            for new_node, node in zip(new_mpo._mats_env, self._mats_env):
                new_node.tensor = node.tensor.clone()
        
        return new_mpo

    def parameterize(self,
                     set_param: bool = True,
                     override: bool = False) -> 'TensorNetwork':
        """
        Parameterizes all nodes of the MPO. If there are ``resultant`` nodes
        in the MPO, it will be first :meth:`~tensorkrowch.TensorNetwork.reset`.

        Parameters
        ----------
        set_param : bool
            Boolean indicating whether the tensor network has to be parameterized
            (``True``) or de-parameterized (``False``).
        override : bool
            Boolean indicating whether the tensor network should be parameterized
            in-place (``True``) or copied and then parameterized (``False``).
        """
        if self._resultant_nodes:
            warnings.warn(
                'Resultant nodes will be removed before parameterizing the TN')
            self.reset()

        if override:
            net = self
        else:
            net = self.copy(share_tensors=False)
        
        for i in range(self._n_features):
            net._mats_env[i] = net._mats_env[i].parameterize(set_param)
        
        if net._boundary == 'obc':
            net._left_node = net._left_node.parameterize(set_param)
            net._right_node = net._right_node.parameterize(set_param)
            
        return net
    
    def _input_contraction(self,
                           nodes_env: List[Node],
                           inline_input: bool = False) -> Tuple[
                                                       Optional[List[Node]],
                                                       Optional[List[Node]]]:
        """Contracts input data nodes with MPO nodes."""
        if inline_input:
            mats_result = [node['input'].contract() for node in nodes_env]
            return mats_result

        else:
            if nodes_env:
                stack = op.stack(nodes_env)
                stack_data = op.stack(
                    [node.neighbours('input') for node in nodes_env])

                stack ^ stack_data

                result = stack_data @ stack
                mats_result = op.unbind(result)
                return mats_result
            else:
                return []

    @staticmethod
    def _inline_contraction(nodes: List[Node]) -> Node:
        """Contracts sequence of MPO nodes (matrices) inline."""
        result_node = nodes[0]
        for node in nodes[1:]:
            result_node @= node
        return result_node

    def _contract_envs_inline(self,
                              mats_env: List[Node],
                              mps: Optional[MPSData] = None) -> Node:
        """Contracts nodes environments inline."""
        if (mps is not None) and (mps._boundary == 'obc'):
            mats_env[0] = mps._left_node @ mats_env[0]
            mats_env[-1] = mats_env[-1] @ mps._right_node
        
        if self._boundary == 'obc':
            mats_env = [self._left_node] + mats_env
            mats_env = mats_env + [self._right_node]
        return self._inline_contraction(mats_env)

    def _aux_pairwise(self, nodes: List[Node]) -> Tuple[List[Node],
    List[Node]]:
        """Contracts a sequence of MPO nodes (matrices) pairwise."""
        length = len(nodes)
        aux_nodes = nodes
        if length > 1:
            half_length = length // 2
            nice_length = 2 * half_length

            even_nodes = aux_nodes[0:nice_length:2]
            odd_nodes = aux_nodes[1:nice_length:2]
            leftover = aux_nodes[nice_length:]

            stack1 = op.stack(even_nodes)
            stack2 = op.stack(odd_nodes)

            stack1 ^ stack2

            aux_nodes = stack1 @ stack2
            aux_nodes = op.unbind(aux_nodes)

            return aux_nodes, leftover
        return nodes, []

    def _pairwise_contraction(self,
                              mats_nodes: List[Node],
                              mps: Optional[MPSData] = None) -> Node:
        """Contracts nodes environments pairwise."""
        length = len(mats_nodes)
        aux_nodes = mats_nodes
        if length > 1:
            leftovers = []
            while length > 1:
                aux1, aux2 = self._aux_pairwise(aux_nodes)
                aux_nodes = aux1
                leftovers = aux2 + leftovers
                length = len(aux1)

            aux_nodes = aux_nodes + leftovers
            return self._pairwise_contraction(aux_nodes, mps)

        return self._contract_envs_inline(aux_nodes, mps)
    
    def contract(self,
                 inline_input: bool = False,
                 inline_mats: bool = False,
                 mps: Optional[MPSData] = None) -> Node:
        """
        Contracts the whole MPO with input data nodes. The input can be in the
        form of an :class:`MPSData`, which may be convenient for tensorizing
        vector-matrix multiplication in the form of MPS-MPO contraction.
        
        If the ``MPO`` is contracted with a ``MPSData``, MPS nodes will become
        part of the MPO network, and they will be connected to the ``"input"``
        edges of the MPO. Thus, the MPs and the MPO should have the same number
        of features (``n_features``).
        
        Even though it is not necessary to connect the ``MPSData`` nodes to the
        MPo nodes by hand before contraction, it can be done. However, one
        should first move the MPS nodes to the MPO network.
        
        Also, when contraction the MPO with and ``MPSData``, if any of th
        arguments, ``inline_input`` or ``inline_mats``, is set to ``False``,
        the MPO (already connected to the MPS) should be
        :meth:`~tensorkrowch.TensorNetwork.reset` before contraction if new
        data is set into the ``MPSData`` nodes. This is because :class:`MPSData`
        admits data tensors with different bond dimensions for each iteration,
        and this may cause undesired behaviour when reusing some information of
        previous calls to :func:~tensorkrowch.stack` with the previous data
        tensors.
        
        To perform the MPS-MPO contraction, first input data tensors have to
        be put into the :class:`MPSData` via :meth:`MPSData.add_data`. Then,
        contraction is carried out by calling ``mpo(mps=mps_data)``, without
        passing the input data again, as it is already stored in the MPSData
        nodes.
        
        Parameters
        ----------
        inline_input : bool
            Boolean indicating whether input ``data`` nodes should be contracted
            with the ``MPO`` nodes inline (one contraction at a time) or in a
            single stacked contraction.
        inline_mats : bool
            Boolean indicating whether the sequence of matrices (resultant
            after contracting the input ``data`` nodes) should be contracted
            inline or as a sequence of pairwise stacked contrations.
        mps : MPSData, optional
            MPS that is to be contracted with the MPO. New data can be
            put into the MPS via :meth:`MPSData.add_data`, and the MPS-MPO
            contraction is performed by calling ``mpo(mps=mps_data)``, without
            passing the input data again, as it is already stored in the MPS
            cores.

        Returns
        -------
        Node
        """
        if mps is not None:
            if not isinstance(mps, MPSData):
                raise TypeError('`mps` should be MPSData type')
            if mps._n_features != self._n_features:
                raise ValueError(
                    '`mps` should have as many features as the MPO')
            
            # Move MPSData ndoes to self
<<<<<<< HEAD
            mps._mats_env[0].move_to_network(self)
=======
            mps.mats_env[0].move_to_network(self)
>>>>>>> d5f42712
            
            # Connect mps nodes to mpo nodes
            for mps_node, mpo_node in zip(mps._mats_env, self._mats_env):
                mps_node['feature'] ^ mpo_node['input']
                
        mats_env = self._input_contraction(self._mats_env, inline_input)
        
        if inline_mats:
            result = self._contract_envs_inline(mats_env, mps)
        else:
            result = self._pairwise_contraction(mats_env, mps)
            
        # Contract periodic edge
        if result.is_connected_to(result):
            result @= result
        
        # Put batch edges in first positions
        batch_edges = []
        other_edges = []
        for i, edge in enumerate(result.edges):
            if edge.is_batch():
                batch_edges.append(i)
            else:
                other_edges.append(i)
        
        all_edges = batch_edges + other_edges
        if all_edges != list(range(len(all_edges))):
            result = op.permute(result, tuple(all_edges))
        
        return result


class UMPO(MPO):  # MARK: UMPO
    """
    Class for Uniform (translationally invariant) Matrix Product Operators. It is
    the uniform version of :class:`MPO`, that is, all nodes share the same
    tensor. Thus this class cannot have different input/output or bond dimensions
    for each node, and boundary conditions are always periodic (``"pbc"``).
    
    |
    
    For a more detailed list of inherited properties and methods,
    check :class:`MPO`.

    Parameters
    ----------
    n_features : int
        Number of nodes that will be in ``mats_env``.
    in_dim : int, optional
        Input dimension.
    out_dim : int, optional
        Output dimension.
    bond_dim : int, optional
        Bond dimension.
    tensor: torch.Tensor, optional
        Instead of providing ``in_dim``, ``out_dim`` and ``bond_dim``, a single
        tensor can be provided. ``n_features`` is still needed to specify how
        many times the tensor should be used to form a finite MPO. The tensor
        should be rank-4, with its first and third dimensions being equal.
    n_batches : int
        Number of batch edges of input ``data`` nodes. Usually ``n_batches = 1``
        (where the batch edge is used for the data batched) but it could also
        be ``n_batches = 2`` (one edge for data batched, other edge for image
        patches in convolutional layers).
    init_method : {"zeros", "ones", "copy", "rand", "randn"}, optional
        Initialization method. Check :meth:`initialize` for a more detailed
        explanation of the different initialization methods.
    device : torch.device, optional
        Device where to initialize the tensors if ``init_method`` is provided.
    kwargs : float
        Keyword arguments for the different initialization methods. See
        :meth:`~tensorkrowch.AbstractNode.make_tensor`.
        
    Examples
    --------
    >>> mpo = tk.models.UMPO(n_features=4,
    ...                      in_dim=2,
    ...                      out_dim=2,
    ...                      bond_dim=5)
    >>> for node in mpo.mats_env:
    ...     assert node.tensor_address() == 'virtual_uniform'
    ...
    >>> data = torch.ones(20, 4, 2) # batch_size x n_features x feature_size
    >>> result = mpo(data)
    >>> result.shape
    torch.Size([20, 2, 2, 2, 2])
    """

    def __init__(self,
                 n_features: int = None,
                 in_dim: Optional[int] = None,
                 out_dim: Optional[int] = None,
                 bond_dim: Optional[int] = None,
                 tensor: Optional[torch.Tensor] = None,
                 n_batches: int = 1,
                 init_method: Text = 'randn',
                 device: Optional[torch.device] = None,
                 **kwargs) -> None:

        tensors = None
        
        # n_features
        if not isinstance(n_features, int):
            raise TypeError('`n_features` should be int type')
        elif n_features < 1:
            raise ValueError('`n_features` should be at least 1')
        
        if tensor is None:
            # in_dim
            if not isinstance(in_dim, int):
                raise TypeError('`in_dim` should be int type')
            
            # out_dim
            if not isinstance(out_dim, int):
                raise TypeError('`out_dim` should be int type')

            # bond_dim
            if not isinstance(bond_dim, int):
                raise TypeError('`bond_dim` should be int type')
            
        else:
            if not isinstance(tensor, torch.Tensor):
                raise TypeError('`tensor` should be torch.Tensor type')
            if len(tensor.shape) != 4:
                raise ValueError('`tensor` should be a rank-4 tensor')
            if tensor.shape[0] != tensor.shape[2]:
                raise ValueError('`tensor` first and last dimensions should'
                                 ' be equal so that the MPS can have '
                                 'periodic boundary conditions')
            
            tensors = [tensor] * n_features
        
        super().__init__(n_features=n_features,
                         in_dim=in_dim,
                         out_dim=out_dim,
                         bond_dim=bond_dim,
                         boundary='pbc',
                         tensors=tensors,
                         n_batches=n_batches,
                         init_method=init_method,
                         device=device,
                         **kwargs)
        self.name = 'umpo'
    
    def _make_nodes(self) -> None:
        """Creates all the nodes of the MPO."""
        super()._make_nodes()
        
        # Virtual node
        uniform_memory = ParamNode(shape=(self._bond_dim[0],
                                          self._in_dim[0],
                                          self._bond_dim[0],
                                          self._out_dim[0]),
                                   axes_names=('left', 'input', 'right', 'output'),
                                   name='virtual_uniform',
                                   network=self,
                                   virtual=True)
        self.uniform_memory = uniform_memory
        
        for node in self._mats_env:
            node.set_tensor_from(uniform_memory)
    
    def initialize(self,
                   tensors: Optional[Sequence[torch.Tensor]] = None,
                   init_method: Optional[Text] = 'randn',
                   device: Optional[torch.device] = None,
                   **kwargs: float) -> None:
        """
        Initializes the common tensor of the :class:`UMPO`. It can be called
        when instantiating the model, or to override the existing nodes' tensors.
        
        There are different methods to initialize the nodes:
        
        * ``{"zeros", "ones", "copy", "rand", "randn"}``: The tensor is
          initialized calling :meth:`~tensorkrowch.AbstractNode.set_tensor` with
          the given method, ``device`` and ``kwargs``.
        
        Parameters
        ----------
        tensors : list[torch.Tensor] or tuple[torch.Tensor], optional
            Sequence of a single tensor to set in each of the MPO nodes. The
            tensor should be rank-4, with its first and third dimensions being
            equal.
        init_method : {"zeros", "ones", "copy", "rand", "randn"}, optional
            Initialization method.
        device : torch.device, optional
            Device where to initialize the tensors if ``init_method`` is provided.
        kwargs : float
            Keyword arguments for the different initialization methods. See
            :meth:`~tensorkrowch.AbstractNode.make_tensor`.
        """
        node = self.uniform_memory
        
        if tensors is not None:
            self.uniform_memory.tensor = tensors[0]
        
        elif init_method is not None:
            self.uniform_memory.set_tensor(init_method=init_method,
                                           device=device,
                                           **kwargs)
    
    def copy(self, share_tensors: bool = False) -> 'UMPO':
        """
        Creates a copy of the :class:`UMPO`.

        Parameters
        ----------
        share_tensor : bool, optional
            Boolean indicating whether the common tensor in the copied UMPO
            should be set as the tensor in the current UMPO (``True``), or
            cloned (``False``). In the former case, the tensor in both UMPO's
            will be the same, which might be useful if one needs more than one
            copy of a UMPO, but wants to compute all the gradients with respect
            to the same, unique, tensor.

        Returns
        -------
        UMPO
        """
        new_mpo = UMPO(n_features=self._n_features,
                       in_dim=self._in_dim[0],
                       out_dim=self._out_dim[0],
                       bond_dim=self._bond_dim[0],
                       tensor=None,
                       n_batches=self._n_batches,
                       init_method=None,
                       device=None)
        new_mpo.name = self.name + '_copy'
        if share_tensors:
            new_mpo.uniform_memory.tensor = self.uniform_memory.tensor
        else:
            new_mpo.uniform_memory.tensor = self.uniform_memory.tensor.clone()
        return new_mpo
    
    def parameterize(self,
                     set_param: bool = True,
                     override: bool = False) -> 'TensorNetwork':
        """
        Parameterizes all nodes of the MPO. If there are ``resultant`` nodes
        in the MPO, it will be first :meth:`~tensorkrowch.TensorNetwork.reset`.

        Parameters
        ----------
        set_param : bool
            Boolean indicating whether the tensor network has to be parameterized
            (``True``) or de-parameterized (``False``).
        override : bool
            Boolean indicating whether the tensor network should be parameterized
            in-place (``True``) or copied and then parameterized (``False``).
        """
        if self._resultant_nodes:
            warnings.warn(
                'Resultant nodes will be removed before parameterizing the TN')
            self.reset()

        if override:
            net = self
        else:
            net = self.copy(share_tensors=False)
        
        for i in range(self._n_features):
            net._mats_env[i] = net._mats_env[i].parameterize(set_param)
        
        # It is important that uniform_memory is parameterized after the rest
        # of the nodes
        net.uniform_memory = net.uniform_memory.parameterize(set_param)
        
        # Tensor addresses have to be reassigned to reference
        # the uniform memory
        for node in net._mats_env:
            node.set_tensor_from(net.uniform_memory)
            
        return net<|MERGE_RESOLUTION|>--- conflicted
+++ resolved
@@ -638,6 +638,7 @@
         Contracts the whole MPO with input data nodes. The input can be in the
         form of an :class:`MPSData`, which may be convenient for tensorizing
         vector-matrix multiplication in the form of MPS-MPO contraction.
+        vector-matrix multiplication in the form of MPS-MPO contraction.
         
         If the ``MPO`` is contracted with a ``MPSData``, MPS nodes will become
         part of the MPO network, and they will be connected to the ``"input"``
@@ -647,7 +648,24 @@
         Even though it is not necessary to connect the ``MPSData`` nodes to the
         MPo nodes by hand before contraction, it can be done. However, one
         should first move the MPS nodes to the MPO network.
-        
+        If the ``MPO`` is contracted with a ``MPSData``, MPS nodes will become
+        part of the MPO network, and they will be connected to the ``"input"``
+        edges of the MPO. Thus, the MPs and the MPO should have the same number
+        of features (``n_features``).
+        
+        Even though it is not necessary to connect the ``MPSData`` nodes to the
+        MPo nodes by hand before contraction, it can be done. However, one
+        should first move the MPS nodes to the MPO network.
+        
+        Also, when contraction the MPO with and ``MPSData``, if any of th
+        arguments, ``inline_input`` or ``inline_mats``, is set to ``False``,
+        the MPO (already connected to the MPS) should be
+        :meth:`~tensorkrowch.TensorNetwork.reset` before contraction if new
+        data is set into the ``MPSData`` nodes. This is because :class:`MPSData`
+        admits data tensors with different bond dimensions for each iteration,
+        and this may cause undesired behaviour when reusing some information of
+        previous calls to :func:~tensorkrowch.stack` with the previous data
+        tensors.
         Also, when contraction the MPO with and ``MPSData``, if any of th
         arguments, ``inline_input`` or ``inline_mats``, is set to ``False``,
         the MPO (already connected to the MPS) should be
@@ -676,6 +694,7 @@
             inline or as a sequence of pairwise stacked contrations.
         mps : MPSData, optional
             MPS that is to be contracted with the MPO. New data can be
+            MPS that is to be contracted with the MPO. New data can be
             put into the MPS via :meth:`MPSData.add_data`, and the MPS-MPO
             contraction is performed by calling ``mpo(mps=mps_data)``, without
             passing the input data again, as it is already stored in the MPS
@@ -693,11 +712,7 @@
                     '`mps` should have as many features as the MPO')
             
             # Move MPSData ndoes to self
-<<<<<<< HEAD
             mps._mats_env[0].move_to_network(self)
-=======
-            mps.mats_env[0].move_to_network(self)
->>>>>>> d5f42712
             
             # Connect mps nodes to mpo nodes
             for mps_node, mpo_node in zip(mps._mats_env, self._mats_env):
